--- conflicted
+++ resolved
@@ -72,13 +72,8 @@
   "2024-02-01",
   "2024-02-15-preview",
   "2024-03-01-preview",
-<<<<<<< HEAD
   "2024-04-01-preview",
   "2024-05-01-preview",
-=======
-  "2024-04-01-preview", // Contains gpt-4o
-  "2024-05-13", // Gives 404 for gpt-4o at time of writting this
->>>>>>> 6ff7576e
 ];
 
 const DEFAULT_API_VERSION = "2023-05-15";
