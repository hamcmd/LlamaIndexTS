import _ from "lodash";
import { globalsHelper } from "../../GlobalsHelper.js";
import type { BaseNode, Document, NodeWithScore } from "../../Node.js";
import type { ChoiceSelectPrompt } from "../../Prompt.js";
import { defaultChoiceSelectPrompt } from "../../Prompt.js";
import type { BaseRetriever, RetrieveParams } from "../../Retriever.js";
import type { ServiceContext } from "../../ServiceContext.js";
<<<<<<< HEAD
import {
  callbackManagerFromSettingsOrContext,
  llmFromSettingsOrContext,
  nodeParserFromSettingsOrContext,
} from "../../Settings.js";
=======
import { serviceContextFromDefaults } from "../../ServiceContext.js";
import { getCurrentCallbackManager } from "../../callbacks/CallbackManager.js";
>>>>>>> 7a23cc6c
import { RetrieverQueryEngine } from "../../engines/query/index.js";
import type { BaseNodePostprocessor } from "../../postprocessors/index.js";
import type { StorageContext } from "../../storage/StorageContext.js";
import { storageContextFromDefaults } from "../../storage/StorageContext.js";
import type {
  BaseDocumentStore,
  RefDocInfo,
} from "../../storage/docStore/types.js";
import type { BaseSynthesizer } from "../../synthesizers/index.js";
import {
  CompactAndRefine,
  ResponseSynthesizer,
} from "../../synthesizers/index.js";
import type { BaseQueryEngine } from "../../types.js";
import type { BaseIndexInit } from "../BaseIndex.js";
import { BaseIndex } from "../BaseIndex.js";
import { IndexList, IndexStructType } from "../json-to-index-struct.js";
import type {
  ChoiceSelectParserFunction,
  NodeFormatterFunction,
} from "./utils.js";
import {
  defaultFormatNodeBatchFn,
  defaultParseChoiceSelectAnswerFn,
} from "./utils.js";

export enum SummaryRetrieverMode {
  DEFAULT = "default",
  // EMBEDDING = "embedding",
  LLM = "llm",
}

export interface SummaryIndexOptions {
  nodes?: BaseNode[];
  indexStruct?: IndexList;
  indexId?: string;
  serviceContext?: ServiceContext;
  storageContext?: StorageContext;
}

/**
 * A SummaryIndex keeps nodes in a sequential order for use with summarization.
 */
export class SummaryIndex extends BaseIndex<IndexList> {
  constructor(init: BaseIndexInit<IndexList>) {
    super(init);
  }

  static async init(options: SummaryIndexOptions): Promise<SummaryIndex> {
    const storageContext =
      options.storageContext ?? (await storageContextFromDefaults({}));
    const serviceContext = options.serviceContext;
    const { docStore, indexStore } = storageContext;

    // Setup IndexStruct from storage
    const indexStructs = (await indexStore.getIndexStructs()) as IndexList[];
    let indexStruct: IndexList | null;

    if (options.indexStruct && indexStructs.length > 0) {
      throw new Error(
        "Cannot initialize index with both indexStruct and indexStore",
      );
    }

    if (options.indexStruct) {
      indexStruct = options.indexStruct;
    } else if (indexStructs.length == 1) {
      indexStruct =
        indexStructs[0].type === IndexStructType.LIST ? indexStructs[0] : null;
    } else if (indexStructs.length > 1 && options.indexId) {
      indexStruct = (await indexStore.getIndexStruct(
        options.indexId,
      )) as IndexList;
    } else {
      indexStruct = null;
    }

    // check indexStruct type
    if (indexStruct && indexStruct.type !== IndexStructType.LIST) {
      throw new Error(
        "Attempting to initialize SummaryIndex with non-list indexStruct",
      );
    }

    if (indexStruct) {
      if (options.nodes) {
        throw new Error(
          "Cannot initialize SummaryIndex with both nodes and indexStruct",
        );
      }
    } else {
      if (!options.nodes) {
        throw new Error(
          "Cannot initialize SummaryIndex without nodes or indexStruct",
        );
      }
      indexStruct = await SummaryIndex.buildIndexFromNodes(
        options.nodes,
        storageContext.docStore,
      );

      await indexStore.addIndexStruct(indexStruct);
    }

    return new SummaryIndex({
      storageContext,
      serviceContext,
      docStore,
      indexStore,
      indexStruct,
    });
  }

  static async fromDocuments(
    documents: Document[],
    args: {
      storageContext?: StorageContext;
      serviceContext?: ServiceContext;
    } = {},
  ): Promise<SummaryIndex> {
    let { storageContext, serviceContext } = args;
    storageContext = storageContext ?? (await storageContextFromDefaults({}));
    serviceContext = serviceContext;
    const docStore = storageContext.docStore;

    docStore.addDocuments(documents, true);
    for (const doc of documents) {
      docStore.setDocumentHash(doc.id_, doc.hash);
    }

    const nodes =
      nodeParserFromSettingsOrContext(serviceContext).getNodesFromDocuments(
        documents,
      );

    const index = await SummaryIndex.init({
      nodes,
      storageContext,
      serviceContext,
    });
    return index;
  }

  asRetriever(options?: { mode: SummaryRetrieverMode }): BaseRetriever {
    const { mode = SummaryRetrieverMode.DEFAULT } = options ?? {};

    switch (mode) {
      case SummaryRetrieverMode.DEFAULT:
        return new SummaryIndexRetriever(this);
      case SummaryRetrieverMode.LLM:
        return new SummaryIndexLLMRetriever(this);
      default:
        throw new Error(`Unknown retriever mode: ${mode}`);
    }
  }

  asQueryEngine(options?: {
    retriever?: BaseRetriever;
    responseSynthesizer?: BaseSynthesizer;
    preFilters?: unknown;
    nodePostprocessors?: BaseNodePostprocessor[];
  }): BaseQueryEngine & RetrieverQueryEngine {
    let { retriever, responseSynthesizer } = options ?? {};

    if (!retriever) {
      retriever = this.asRetriever();
    }

    if (!responseSynthesizer) {
      const responseBuilder = new CompactAndRefine(this.serviceContext);
      responseSynthesizer = new ResponseSynthesizer({
        serviceContext: this.serviceContext,
        responseBuilder,
      });
    }

    return new RetrieverQueryEngine(
      retriever,
      responseSynthesizer,
      options?.preFilters,
      options?.nodePostprocessors,
    );
  }

  static async buildIndexFromNodes(
    nodes: BaseNode[],
    docStore: BaseDocumentStore,
    indexStruct?: IndexList,
  ): Promise<IndexList> {
    indexStruct = indexStruct || new IndexList();

    await docStore.addDocuments(nodes, true);
    for (const node of nodes) {
      indexStruct.addNode(node);
    }

    return indexStruct;
  }

  async insertNodes(nodes: BaseNode[]): Promise<void> {
    for (const node of nodes) {
      this.indexStruct.addNode(node);
    }
  }

  async deleteRefDoc(
    refDocId: string,
    deleteFromDocStore?: boolean,
  ): Promise<void> {
    const refDocInfo = await this.docStore.getRefDocInfo(refDocId);

    if (!refDocInfo) {
      return;
    }

    await this.deleteNodes(refDocInfo.nodeIds, false);

    if (deleteFromDocStore) {
      await this.docStore.deleteRefDoc(refDocId, false);
    }

    return;
  }

  async deleteNodes(nodeIds: string[], deleteFromDocStore: boolean) {
    this.indexStruct.nodes = this.indexStruct.nodes.filter(
      (existingNodeId: string) => !nodeIds.includes(existingNodeId),
    );

    if (deleteFromDocStore) {
      for (const nodeId of nodeIds) {
        await this.docStore.deleteDocument(nodeId, false);
      }
    }

    await this.storageContext.indexStore.addIndexStruct(this.indexStruct);
  }

  async getRefDocInfo(): Promise<Record<string, RefDocInfo>> {
    const nodeDocIds = this.indexStruct.nodes;
    const nodes = await this.docStore.getNodes(nodeDocIds);

    const refDocInfoMap: Record<string, RefDocInfo> = {};

    for (const node of nodes) {
      const refNode = node.sourceNode;
      if (_.isNil(refNode)) {
        continue;
      }

      const refDocInfo = await this.docStore.getRefDocInfo(refNode.nodeId);

      if (_.isNil(refDocInfo)) {
        continue;
      }

      refDocInfoMap[refNode.nodeId] = refDocInfo;
    }

    return refDocInfoMap;
  }
}

// Legacy
export type ListIndex = SummaryIndex;
export type ListRetrieverMode = SummaryRetrieverMode;

/**
 * Simple retriever for SummaryIndex that returns all nodes
 */
export class SummaryIndexRetriever implements BaseRetriever {
  index: SummaryIndex;

  constructor(index: SummaryIndex) {
    this.index = index;
  }

  async retrieve({
    query,
    parentEvent,
  }: RetrieveParams): Promise<NodeWithScore[]> {
    const nodeIds = this.index.indexStruct.nodes;
    const nodes = await this.index.docStore.getNodes(nodeIds);
    const result = nodes.map((node) => ({
      node: node,
      score: 1,
    }));

<<<<<<< HEAD
    const callbackManager = callbackManagerFromSettingsOrContext(
      this.index.serviceContext,
    );

    if (callbackManager.onRetrieve) {
      callbackManager.onRetrieve({
        query,
        nodes: result,
        event: globalsHelper.createEvent({
          parentEvent,
          type: "retrieve",
        }),
      });
    }
=======
    getCurrentCallbackManager().onRetrieve({
      query,
      nodes: result,
      event: globalsHelper.createEvent({
        parentEvent,
        type: "retrieve",
      }),
    });
>>>>>>> 7a23cc6c

    return result;
  }
}

/**
 * LLM retriever for SummaryIndex which lets you select the most relevant chunks.
 */
export class SummaryIndexLLMRetriever implements BaseRetriever {
  index: SummaryIndex;
  choiceSelectPrompt: ChoiceSelectPrompt;
  choiceBatchSize: number;
  formatNodeBatchFn: NodeFormatterFunction;
  parseChoiceSelectAnswerFn: ChoiceSelectParserFunction;
  serviceContext?: ServiceContext;

  // eslint-disable-next-line max-params
  constructor(
    index: SummaryIndex,
    choiceSelectPrompt?: ChoiceSelectPrompt,
    choiceBatchSize: number = 10,
    formatNodeBatchFn?: NodeFormatterFunction,
    parseChoiceSelectAnswerFn?: ChoiceSelectParserFunction,
    serviceContext?: ServiceContext,
  ) {
    this.index = index;
    this.choiceSelectPrompt = choiceSelectPrompt || defaultChoiceSelectPrompt;
    this.choiceBatchSize = choiceBatchSize;
    this.formatNodeBatchFn = formatNodeBatchFn || defaultFormatNodeBatchFn;
    this.parseChoiceSelectAnswerFn =
      parseChoiceSelectAnswerFn || defaultParseChoiceSelectAnswerFn;
    this.serviceContext = serviceContext || index.serviceContext;
  }

  async retrieve({
    query,
    parentEvent,
  }: RetrieveParams): Promise<NodeWithScore[]> {
    const nodeIds = this.index.indexStruct.nodes;
    const results: NodeWithScore[] = [];

    for (let idx = 0; idx < nodeIds.length; idx += this.choiceBatchSize) {
      const nodeIdsBatch = nodeIds.slice(idx, idx + this.choiceBatchSize);
      const nodesBatch = await this.index.docStore.getNodes(nodeIdsBatch);

      const fmtBatchStr = this.formatNodeBatchFn(nodesBatch);
      const input = { context: fmtBatchStr, query: query };

      const llm = llmFromSettingsOrContext(this.serviceContext);

      const rawResponse = (
        await llm.complete({
          prompt: this.choiceSelectPrompt(input),
        })
      ).text;

      // parseResult is a map from doc number to relevance score
      const parseResult = this.parseChoiceSelectAnswerFn(
        rawResponse,
        nodesBatch.length,
      );
      const choiceNodeIds = nodeIdsBatch.filter((nodeId, idx) => {
        return `${idx}` in parseResult;
      });

      const choiceNodes = await this.index.docStore.getNodes(choiceNodeIds);
      const nodeWithScores = choiceNodes.map((node, i) => ({
        node: node,
        score: _.get(parseResult, `${i + 1}`, 1),
      }));

      results.push(...nodeWithScores);
    }

<<<<<<< HEAD
    const callbackManager = callbackManagerFromSettingsOrContext(
      this.serviceContext,
    );

    if (callbackManager.onRetrieve) {
      callbackManager.onRetrieve({
        query,
        nodes: results,
        event: globalsHelper.createEvent({
          parentEvent,
          type: "retrieve",
        }),
      });
    }
=======
    getCurrentCallbackManager().onRetrieve({
      query,
      nodes: results,
      event: globalsHelper.createEvent({
        parentEvent,
        type: "retrieve",
      }),
    });
>>>>>>> 7a23cc6c

    return results;
  }
}

// Legacy
export type ListIndexRetriever = SummaryIndexRetriever;
export type ListIndexLLMRetriever = SummaryIndexLLMRetriever;<|MERGE_RESOLUTION|>--- conflicted
+++ resolved
@@ -5,16 +5,11 @@
 import { defaultChoiceSelectPrompt } from "../../Prompt.js";
 import type { BaseRetriever, RetrieveParams } from "../../Retriever.js";
 import type { ServiceContext } from "../../ServiceContext.js";
-<<<<<<< HEAD
 import {
-  callbackManagerFromSettingsOrContext,
   llmFromSettingsOrContext,
   nodeParserFromSettingsOrContext,
 } from "../../Settings.js";
-=======
-import { serviceContextFromDefaults } from "../../ServiceContext.js";
 import { getCurrentCallbackManager } from "../../callbacks/CallbackManager.js";
->>>>>>> 7a23cc6c
 import { RetrieverQueryEngine } from "../../engines/query/index.js";
 import type { BaseNodePostprocessor } from "../../postprocessors/index.js";
 import type { StorageContext } from "../../storage/StorageContext.js";
@@ -303,22 +298,6 @@
       score: 1,
     }));
 
-<<<<<<< HEAD
-    const callbackManager = callbackManagerFromSettingsOrContext(
-      this.index.serviceContext,
-    );
-
-    if (callbackManager.onRetrieve) {
-      callbackManager.onRetrieve({
-        query,
-        nodes: result,
-        event: globalsHelper.createEvent({
-          parentEvent,
-          type: "retrieve",
-        }),
-      });
-    }
-=======
     getCurrentCallbackManager().onRetrieve({
       query,
       nodes: result,
@@ -327,7 +306,6 @@
         type: "retrieve",
       }),
     });
->>>>>>> 7a23cc6c
 
     return result;
   }
@@ -402,22 +380,6 @@
       results.push(...nodeWithScores);
     }
 
-<<<<<<< HEAD
-    const callbackManager = callbackManagerFromSettingsOrContext(
-      this.serviceContext,
-    );
-
-    if (callbackManager.onRetrieve) {
-      callbackManager.onRetrieve({
-        query,
-        nodes: results,
-        event: globalsHelper.createEvent({
-          parentEvent,
-          type: "retrieve",
-        }),
-      });
-    }
-=======
     getCurrentCallbackManager().onRetrieve({
       query,
       nodes: results,
@@ -426,7 +388,6 @@
         type: "retrieve",
       }),
     });
->>>>>>> 7a23cc6c
 
     return results;
   }
