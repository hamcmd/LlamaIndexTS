import { globalsHelper } from "../../GlobalsHelper.js";
import type {
  BaseNode,
  Document,
  Metadata,
  NodeWithScore,
} from "../../Node.js";
import {
  ImageNode,
  MetadataMode,
  ObjectType,
  splitNodesByType,
} from "../../Node.js";
import type { BaseRetriever, RetrieveParams } from "../../Retriever.js";
import type { ServiceContext } from "../../ServiceContext.js";
import {
  Settings,
  embedModelFromSettingsOrContext,
  nodeParserFromSettingsOrContext,
} from "../../Settings.js";
import { type Event } from "../../callbacks/CallbackManager.js";
import { DEFAULT_SIMILARITY_TOP_K } from "../../constants.js";
import type {
  BaseEmbedding,
  MultiModalEmbedding,
} from "../../embeddings/index.js";
import { ClipEmbedding } from "../../embeddings/index.js";
import { RetrieverQueryEngine } from "../../engines/query/RetrieverQueryEngine.js";
import { runTransformations } from "../../ingestion/IngestionPipeline.js";
import {
  DocStoreStrategy,
  createDocStoreStrategy,
} from "../../ingestion/strategies/index.js";
import type { BaseNodePostprocessor } from "../../postprocessors/types.js";
import type { StorageContext } from "../../storage/StorageContext.js";
import { storageContextFromDefaults } from "../../storage/StorageContext.js";
import type {
  MetadataFilters,
  VectorStore,
  VectorStoreQuery,
  VectorStoreQueryResult,
} from "../../storage/index.js";
import type { BaseIndexStore } from "../../storage/indexStore/types.js";
import { VectorStoreQueryMode } from "../../storage/vectorStore/types.js";
import type { BaseSynthesizer } from "../../synthesizers/types.js";
import type { BaseQueryEngine } from "../../types.js";
import type { BaseIndexInit } from "../BaseIndex.js";
import { BaseIndex } from "../BaseIndex.js";
import { IndexDict, IndexStructType } from "../json-to-index-struct.js";

interface IndexStructOptions {
  indexStruct?: IndexDict;
  indexId?: string;
}
export interface VectorIndexOptions extends IndexStructOptions {
  nodes?: BaseNode[];
  serviceContext?: ServiceContext;
  storageContext?: StorageContext;
  imageVectorStore?: VectorStore;
  vectorStore?: VectorStore;
  logProgress?: boolean;
}

export interface VectorIndexConstructorProps extends BaseIndexInit<IndexDict> {
  indexStore: BaseIndexStore;
  imageVectorStore?: VectorStore;
}

/**
 * The VectorStoreIndex, an index that stores the nodes only according to their vector embedings.
 */
export class VectorStoreIndex extends BaseIndex<IndexDict> {
  vectorStore: VectorStore;
  indexStore: BaseIndexStore;
  embedModel: BaseEmbedding;
  imageVectorStore?: VectorStore;
  imageEmbedModel?: MultiModalEmbedding;

  private constructor(init: VectorIndexConstructorProps) {
    super(init);
    this.indexStore = init.indexStore;
    this.vectorStore = init.vectorStore ?? init.storageContext.vectorStore;
    this.embedModel = embedModelFromSettingsOrContext(init.serviceContext);
    this.imageVectorStore =
      init.imageVectorStore ?? init.storageContext.imageVectorStore;
    if (this.imageVectorStore) {
      this.imageEmbedModel = new ClipEmbedding();
    }
  }

  /**
   * The async init function creates a new VectorStoreIndex.
   * @param options
   * @returns
   */
  public static async init(
    options: VectorIndexOptions,
  ): Promise<VectorStoreIndex> {
    const storageContext =
      options.storageContext ?? (await storageContextFromDefaults({}));
    const serviceContext = options.serviceContext;
    const indexStore = storageContext.indexStore;
    const docStore = storageContext.docStore;

    let indexStruct = await VectorStoreIndex.setupIndexStructFromStorage(
      indexStore,
      options,
    );

    if (!options.nodes && !indexStruct) {
      throw new Error(
        "Cannot initialize VectorStoreIndex without nodes or indexStruct",
      );
    }

    indexStruct = indexStruct ?? new IndexDict();

    const index = new this({
      storageContext,
      serviceContext,
      docStore,
      indexStruct,
      indexStore,
      vectorStore: options.vectorStore,
      imageVectorStore: options.imageVectorStore,
    });

    if (options.nodes) {
      // If nodes are passed in, then we need to update the index
      await index.buildIndexFromNodes(options.nodes, {
        logProgress: options.logProgress,
      });
    }
    return index;
  }

  private static async setupIndexStructFromStorage(
    indexStore: BaseIndexStore,
    options: IndexStructOptions,
  ) {
    const indexStructs = (await indexStore.getIndexStructs()) as IndexDict[];
    let indexStruct: IndexDict | undefined;

    if (options.indexStruct && indexStructs.length > 0) {
      throw new Error(
        "Cannot initialize index with both indexStruct and indexStore",
      );
    }

    if (options.indexStruct) {
      indexStruct = options.indexStruct;
    } else if (indexStructs.length == 1) {
      indexStruct =
        indexStructs[0].type === IndexStructType.SIMPLE_DICT
          ? indexStructs[0]
          : undefined;
      indexStruct = indexStructs[0];
    } else if (indexStructs.length > 1 && options.indexId) {
      indexStruct = (await indexStore.getIndexStruct(
        options.indexId,
      )) as IndexDict;
    }
    // Check indexStruct type
    if (indexStruct && indexStruct.type !== IndexStructType.SIMPLE_DICT) {
      throw new Error(
        "Attempting to initialize VectorStoreIndex with non-vector indexStruct",
      );
    }
    return indexStruct;
  }

  /**
   * Calculates the embeddings for the given nodes.
   *
   * @param nodes - An array of BaseNode objects representing the nodes for which embeddings are to be calculated.
   * @param {Object} [options] - An optional object containing additional parameters.
   *   @param {boolean} [options.logProgress] - A boolean indicating whether to log progress to the console (useful for debugging).
   */
  async getNodeEmbeddingResults(
    nodes: BaseNode[],
    options?: { logProgress?: boolean },
  ): Promise<BaseNode[]> {
    const texts = nodes.map((node) => node.getContent(MetadataMode.EMBED));
    const embeddings = await this.embedModel.getTextEmbeddingsBatch(texts, {
      logProgress: options?.logProgress,
    });
    return nodes.map((node, i) => {
      node.embedding = embeddings[i];
      return node;
    });
  }

  /**
   * Get embeddings for nodes and place them into the index.
   * @param nodes
   * @returns
   */
  async buildIndexFromNodes(
    nodes: BaseNode[],
    options?: { logProgress?: boolean },
  ) {
    await this.insertNodes(nodes, options);
  }

  /**
   * High level API: split documents, get embeddings, and build index.
   * @param documents
   * @param args
   * @returns
   */
  static async fromDocuments(
    documents: Document[],
    args: VectorIndexOptions & {
      docStoreStrategy?: DocStoreStrategy;
    } = {},
  ): Promise<VectorStoreIndex> {
    args.docStoreStrategy =
      args.docStoreStrategy ??
      // set doc store strategy defaults to the same as for the IngestionPipeline
      (args.vectorStore
        ? DocStoreStrategy.UPSERTS
        : DocStoreStrategy.DUPLICATES_ONLY);
    args.storageContext =
      args.storageContext ?? (await storageContextFromDefaults({}));
    args.serviceContext = args.serviceContext;
    const docStore = args.storageContext.docStore;

    if (args.logProgress) {
      console.log("Using node parser on documents...");
    }
<<<<<<< HEAD
    args.nodes = await runTransformations(documents, [
      nodeParserFromSettingsOrContext(args.serviceContext),
    ]);
=======

    // use doc store strategy to avoid duplicates
    const docStoreStrategy = createDocStoreStrategy(
      args.docStoreStrategy,
      docStore,
      args.vectorStore,
    );
    args.nodes = await runTransformations(
      documents,
      [args.serviceContext.nodeParser],
      {},
      { docStoreStrategy },
    );
>>>>>>> 8b28092c
    if (args.logProgress) {
      console.log("Finished parsing documents.");
    }
    return await this.init(args);
  }

  static async fromVectorStore(
    vectorStore: VectorStore,
    serviceContext?: ServiceContext,
    imageVectorStore?: VectorStore,
  ) {
    if (!vectorStore.storesText) {
      throw new Error(
        "Cannot initialize from a vector store that does not store text",
      );
    }

    const storageContext = await storageContextFromDefaults({
      vectorStore,
      imageVectorStore,
    });

    const index = await this.init({
      nodes: [],
      storageContext,
      serviceContext,
    });

    return index;
  }

  asRetriever(
    options?: Omit<VectorIndexRetrieverOptions, "index">,
  ): VectorIndexRetriever {
    return new VectorIndexRetriever({ index: this, ...options });
  }

  asQueryEngine(options?: {
    retriever?: BaseRetriever;
    responseSynthesizer?: BaseSynthesizer;
    preFilters?: MetadataFilters;
    nodePostprocessors?: BaseNodePostprocessor[];
  }): BaseQueryEngine & RetrieverQueryEngine {
    const { retriever, responseSynthesizer } = options ?? {};
    return new RetrieverQueryEngine(
      retriever ?? this.asRetriever(),
      responseSynthesizer,
      options?.preFilters,
      options?.nodePostprocessors,
    );
  }

  protected async insertNodesToStore(
    vectorStore: VectorStore,
    nodes: BaseNode[],
  ): Promise<void> {
    const newIds = await vectorStore.add(nodes);

    // NOTE: if the vector store doesn't store text,
    // we need to add the nodes to the index struct and document store
    // NOTE: if the vector store keeps text,
    // we only need to add image and index nodes
    for (let i = 0; i < nodes.length; ++i) {
      const type = nodes[i].getType();
      if (
        !vectorStore.storesText ||
        type === ObjectType.INDEX ||
        type === ObjectType.IMAGE
      ) {
        const nodeWithoutEmbedding = nodes[i].clone();
        nodeWithoutEmbedding.embedding = undefined;
        this.indexStruct.addNode(nodeWithoutEmbedding, newIds[i]);
        await this.docStore.addDocuments([nodeWithoutEmbedding], true);
      }
    }
  }

  async insertNodes(
    nodes: BaseNode[],
    options?: { logProgress?: boolean },
  ): Promise<void> {
    if (!nodes || nodes.length === 0) {
      return;
    }
    const { imageNodes, textNodes } = splitNodesByType(nodes);
    if (imageNodes.length > 0) {
      if (!this.imageVectorStore) {
        throw new Error("Cannot insert image nodes without image vector store");
      }
      const imageNodesWithEmbedding = await this.getImageNodeEmbeddingResults(
        imageNodes,
        options,
      );
      await this.insertNodesToStore(
        this.imageVectorStore,
        imageNodesWithEmbedding,
      );
    }
    const embeddingResults = await this.getNodeEmbeddingResults(
      textNodes,
      options,
    );
    await this.insertNodesToStore(this.vectorStore, embeddingResults);
    await this.indexStore.addIndexStruct(this.indexStruct);
  }

  async deleteRefDoc(
    refDocId: string,
    deleteFromDocStore: boolean = true,
  ): Promise<void> {
    await this.deleteRefDocFromStore(this.vectorStore, refDocId);
    if (this.imageVectorStore) {
      await this.deleteRefDocFromStore(this.imageVectorStore, refDocId);
    }

    if (deleteFromDocStore) {
      await this.docStore.deleteDocument(refDocId, false);
    }
  }

  protected async deleteRefDocFromStore(
    vectorStore: VectorStore,
    refDocId: string,
  ): Promise<void> {
    vectorStore.delete(refDocId);

    if (!vectorStore.storesText) {
      const refDocInfo = await this.docStore.getRefDocInfo(refDocId);

      if (refDocInfo) {
        for (const nodeId of refDocInfo.nodeIds) {
          this.indexStruct.delete(nodeId);
          vectorStore.delete(nodeId);
        }
      }
      await this.indexStore.addIndexStruct(this.indexStruct);
    }
  }

  /**
   * Calculates the embeddings for the given image nodes.
   *
   * @param nodes - An array of ImageNode objects representing the nodes for which embeddings are to be calculated.
   * @param {Object} [options] - An optional object containing additional parameters.
   *   @param {boolean} [options.logProgress] - A boolean indicating whether to log progress to the console (useful for debugging).
   */
  async getImageNodeEmbeddingResults(
    nodes: ImageNode[],
    options?: { logProgress?: boolean },
  ): Promise<ImageNode[]> {
    if (!this.imageEmbedModel) {
      return [];
    }

    const nodesWithEmbeddings: ImageNode[] = [];

    for (let i = 0; i < nodes.length; ++i) {
      const node = nodes[i];
      if (options?.logProgress) {
        console.log(`Getting embedding for node ${i + 1}/${nodes.length}`);
      }
      node.embedding = await this.imageEmbedModel.getImageEmbedding(node.image);
      nodesWithEmbeddings.push(node);
    }

    return nodesWithEmbeddings;
  }
}

/**
 * VectorIndexRetriever retrieves nodes from a VectorIndex.
 */

export type VectorIndexRetrieverOptions = {
  index: VectorStoreIndex;
  similarityTopK?: number;
  imageSimilarityTopK?: number;
};

export class VectorIndexRetriever implements BaseRetriever {
  index: VectorStoreIndex;
  similarityTopK: number;
  imageSimilarityTopK: number;

  serviceContext?: ServiceContext;

  constructor({
    index,
    similarityTopK,
    imageSimilarityTopK,
  }: VectorIndexRetrieverOptions) {
    this.index = index;
    this.serviceContext = this.index.serviceContext;
    this.similarityTopK = similarityTopK ?? DEFAULT_SIMILARITY_TOP_K;
    this.imageSimilarityTopK = imageSimilarityTopK ?? DEFAULT_SIMILARITY_TOP_K;
  }

  async retrieve({
    query,
    parentEvent,
    preFilters,
  }: RetrieveParams): Promise<NodeWithScore[]> {
    let nodesWithScores = await this.textRetrieve(
      query,
      preFilters as MetadataFilters,
    );
    nodesWithScores = nodesWithScores.concat(
      await this.textToImageRetrieve(query, preFilters as MetadataFilters),
    );
    this.sendEvent(query, nodesWithScores, parentEvent);
    return nodesWithScores;
  }

  protected async textRetrieve(
    query: string,
    preFilters?: MetadataFilters,
  ): Promise<NodeWithScore[]> {
    const options = {};
    const q = await this.buildVectorStoreQuery(
      this.index.embedModel,
      query,
      this.similarityTopK,
      preFilters,
    );
    const result = await this.index.vectorStore.query(q, options);
    return this.buildNodeListFromQueryResult(result);
  }

  private async textToImageRetrieve(
    query: string,
    preFilters?: MetadataFilters,
  ) {
    if (!this.index.imageEmbedModel || !this.index.imageVectorStore) {
      // no-op if image embedding and vector store are not set
      return [];
    }
    const q = await this.buildVectorStoreQuery(
      this.index.imageEmbedModel,
      query,
      this.imageSimilarityTopK,
      preFilters,
    );
    const result = await this.index.imageVectorStore.query(q, preFilters);
    return this.buildNodeListFromQueryResult(result);
  }

  protected sendEvent(
    query: string,
    nodesWithScores: NodeWithScore<Metadata>[],
    parentEvent: Event | undefined,
  ) {
    Settings.callbackManager.onRetrieve({
      query,
      nodes: nodesWithScores,
      event: globalsHelper.createEvent({
        parentEvent,
        type: "retrieve",
      }),
    });
  }

  protected async buildVectorStoreQuery(
    embedModel: BaseEmbedding,
    query: string,
    similarityTopK: number,
    preFilters?: MetadataFilters,
  ): Promise<VectorStoreQuery> {
    const queryEmbedding = await embedModel.getQueryEmbedding(query);

    return {
      queryEmbedding: queryEmbedding,
      mode: VectorStoreQueryMode.DEFAULT,
      similarityTopK: similarityTopK,
      filters: preFilters ?? undefined,
    };
  }

  protected buildNodeListFromQueryResult(result: VectorStoreQueryResult) {
    const nodesWithScores: NodeWithScore[] = [];
    for (let i = 0; i < result.ids.length; i++) {
      const nodeFromResult = result.nodes?.[i];
      if (!this.index.indexStruct.nodesDict[result.ids[i]] && nodeFromResult) {
        this.index.indexStruct.nodesDict[result.ids[i]] = nodeFromResult;
      }

      const node = this.index.indexStruct.nodesDict[result.ids[i]];
      // XXX: Hack, if it's an image node, we reconstruct the image from the URL
      // Alternative: Store image in doc store and retrieve it here
      if (node instanceof ImageNode) {
        node.image = node.getUrl();
      }

      nodesWithScores.push({
        node: node,
        score: result.similarities[i],
      });
    }

    return nodesWithScores;
  }
}<|MERGE_RESOLUTION|>--- conflicted
+++ resolved
@@ -228,11 +228,6 @@
     if (args.logProgress) {
       console.log("Using node parser on documents...");
     }
-<<<<<<< HEAD
-    args.nodes = await runTransformations(documents, [
-      nodeParserFromSettingsOrContext(args.serviceContext),
-    ]);
-=======
 
     // use doc store strategy to avoid duplicates
     const docStoreStrategy = createDocStoreStrategy(
@@ -242,11 +237,10 @@
     );
     args.nodes = await runTransformations(
       documents,
-      [args.serviceContext.nodeParser],
+      [nodeParserFromSettingsOrContext(args.serviceContext)],
       {},
       { docStoreStrategy },
     );
->>>>>>> 8b28092c
     if (args.logProgress) {
       console.log("Finished parsing documents.");
     }
