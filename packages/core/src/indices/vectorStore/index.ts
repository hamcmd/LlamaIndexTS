import { globalsHelper } from "../../GlobalsHelper.js";
import type {
  BaseNode,
  Document,
  Metadata,
  NodeWithScore,
} from "../../Node.js";
import {
  ImageNode,
  MetadataMode,
  ObjectType,
  splitNodesByType,
} from "../../Node.js";
import type { BaseRetriever, RetrieveParams } from "../../Retriever.js";
import type { ServiceContext } from "../../ServiceContext.js";
<<<<<<< HEAD
import {
  callbackManagerFromSettingsOrContext,
  embedModelFromSettingsOrContext,
  nodeParserFromSettingsOrContext,
} from "../../Settings.js";
import type { Event } from "../../callbacks/CallbackManager.js";
=======
import { serviceContextFromDefaults } from "../../ServiceContext.js";
import {
  getCurrentCallbackManager,
  type Event,
} from "../../callbacks/CallbackManager.js";
>>>>>>> 7a23cc6c
import { DEFAULT_SIMILARITY_TOP_K } from "../../constants.js";
import type {
  BaseEmbedding,
  MultiModalEmbedding,
} from "../../embeddings/index.js";
import { ClipEmbedding } from "../../embeddings/index.js";
import { RetrieverQueryEngine } from "../../engines/query/RetrieverQueryEngine.js";
import { runTransformations } from "../../ingestion/index.js";
import type { BaseNodePostprocessor } from "../../postprocessors/types.js";
import type { StorageContext } from "../../storage/StorageContext.js";
import { storageContextFromDefaults } from "../../storage/StorageContext.js";
import type { BaseIndexStore } from "../../storage/indexStore/types.js";
import type {
  MetadataFilters,
  VectorStore,
  VectorStoreQuery,
  VectorStoreQueryResult,
} from "../../storage/vectorStore/types.js";
import { VectorStoreQueryMode } from "../../storage/vectorStore/types.js";
import type { BaseSynthesizer } from "../../synthesizers/types.js";
import type { BaseQueryEngine } from "../../types.js";
import type { BaseIndexInit } from "../BaseIndex.js";
import { BaseIndex } from "../BaseIndex.js";
import { IndexDict, IndexStructType } from "../json-to-index-struct.js";

interface IndexStructOptions {
  indexStruct?: IndexDict;
  indexId?: string;
}
export interface VectorIndexOptions extends IndexStructOptions {
  nodes?: BaseNode[];
  serviceContext?: ServiceContext;
  storageContext?: StorageContext;
  imageVectorStore?: VectorStore;
  vectorStore?: VectorStore;
  logProgress?: boolean;
}

export interface VectorIndexConstructorProps extends BaseIndexInit<IndexDict> {
  indexStore: BaseIndexStore;
  imageVectorStore?: VectorStore;
}

/**
 * The VectorStoreIndex, an index that stores the nodes only according to their vector embedings.
 */
export class VectorStoreIndex extends BaseIndex<IndexDict> {
  vectorStore: VectorStore;
  indexStore: BaseIndexStore;
  embedModel: BaseEmbedding;
  imageVectorStore?: VectorStore;
  imageEmbedModel?: MultiModalEmbedding;

  private constructor(init: VectorIndexConstructorProps) {
    super(init);
    this.indexStore = init.indexStore;
    this.vectorStore = init.vectorStore ?? init.storageContext.vectorStore;
    this.embedModel = embedModelFromSettingsOrContext(init.serviceContext);
    this.imageVectorStore =
      init.imageVectorStore ?? init.storageContext.imageVectorStore;
    if (this.imageVectorStore) {
      this.imageEmbedModel = new ClipEmbedding();
    }
  }

  /**
   * The async init function creates a new VectorStoreIndex.
   * @param options
   * @returns
   */
  public static async init(
    options: VectorIndexOptions,
  ): Promise<VectorStoreIndex> {
    const storageContext =
      options.storageContext ?? (await storageContextFromDefaults({}));
    const serviceContext = options.serviceContext;
    const indexStore = storageContext.indexStore;
    const docStore = storageContext.docStore;

    let indexStruct = await VectorStoreIndex.setupIndexStructFromStorage(
      indexStore,
      options,
    );

    if (!options.nodes && !indexStruct) {
      throw new Error(
        "Cannot initialize VectorStoreIndex without nodes or indexStruct",
      );
    }

    indexStruct = indexStruct ?? new IndexDict();

    const index = new this({
      storageContext,
      serviceContext,
      docStore,
      indexStruct,
      indexStore,
      vectorStore: options.vectorStore,
      imageVectorStore: options.imageVectorStore,
    });

    if (options.nodes) {
      // If nodes are passed in, then we need to update the index
      await index.buildIndexFromNodes(options.nodes, {
        logProgress: options.logProgress,
      });
    }
    return index;
  }

  private static async setupIndexStructFromStorage(
    indexStore: BaseIndexStore,
    options: IndexStructOptions,
  ) {
    const indexStructs = (await indexStore.getIndexStructs()) as IndexDict[];
    let indexStruct: IndexDict | undefined;

    if (options.indexStruct && indexStructs.length > 0) {
      throw new Error(
        "Cannot initialize index with both indexStruct and indexStore",
      );
    }

    if (options.indexStruct) {
      indexStruct = options.indexStruct;
    } else if (indexStructs.length == 1) {
      indexStruct =
        indexStructs[0].type === IndexStructType.SIMPLE_DICT
          ? indexStructs[0]
          : undefined;
      indexStruct = indexStructs[0];
    } else if (indexStructs.length > 1 && options.indexId) {
      indexStruct = (await indexStore.getIndexStruct(
        options.indexId,
      )) as IndexDict;
    }
    // Check indexStruct type
    if (indexStruct && indexStruct.type !== IndexStructType.SIMPLE_DICT) {
      throw new Error(
        "Attempting to initialize VectorStoreIndex with non-vector indexStruct",
      );
    }
    return indexStruct;
  }

  /**
   * Calculates the embeddings for the given nodes.
   *
   * @param nodes - An array of BaseNode objects representing the nodes for which embeddings are to be calculated.
   * @param {Object} [options] - An optional object containing additional parameters.
   *   @param {boolean} [options.logProgress] - A boolean indicating whether to log progress to the console (useful for debugging).
   */
  async getNodeEmbeddingResults(
    nodes: BaseNode[],
    options?: { logProgress?: boolean },
  ): Promise<BaseNode[]> {
    const texts = nodes.map((node) => node.getContent(MetadataMode.EMBED));
    const embeddings = await this.embedModel.getTextEmbeddingsBatch(texts, {
      logProgress: options?.logProgress,
    });
    return nodes.map((node, i) => {
      node.embedding = embeddings[i];
      return node;
    });
  }

  /**
   * Get embeddings for nodes and place them into the index.
   * @param nodes
   * @returns
   */
  async buildIndexFromNodes(
    nodes: BaseNode[],
    options?: { logProgress?: boolean },
  ) {
    // Check if the index already has nodes with the same hash
    const newNodes = nodes.filter((node) =>
      Object.entries(this.indexStruct.nodesDict).reduce((acc, [key, value]) => {
        if (value.hash === node.hash) {
          acc = false;
        }
        return acc;
      }, true),
    );

    await this.insertNodes(newNodes, options);
  }

  /**
   * High level API: split documents, get embeddings, and build index.
   * @param documents
   * @param args
   * @returns
   */
  static async fromDocuments(
    documents: Document[],
    args: VectorIndexOptions = {},
  ): Promise<VectorStoreIndex> {
    args.storageContext =
      args.storageContext ?? (await storageContextFromDefaults({}));
    args.serviceContext = args.serviceContext;
    const docStore = args.storageContext.docStore;

    for (const doc of documents) {
      docStore.setDocumentHash(doc.id_, doc.hash);
    }

    if (args.logProgress) {
      console.log("Using node parser on documents...");
    }
    args.nodes = await runTransformations(documents, [
      nodeParserFromSettingsOrContext(args.serviceContext),
    ]);
    if (args.logProgress) {
      console.log("Finished parsing documents.");
    }
    return await this.init(args);
  }

  static async fromVectorStore(
    vectorStore: VectorStore,
    serviceContext?: ServiceContext,
    imageVectorStore?: VectorStore,
  ) {
    if (!vectorStore.storesText) {
      throw new Error(
        "Cannot initialize from a vector store that does not store text",
      );
    }

    const storageContext = await storageContextFromDefaults({
      vectorStore,
      imageVectorStore,
    });

    const index = await this.init({
      nodes: [],
      storageContext,
      serviceContext,
    });

    return index;
  }

  asRetriever(
    options?: Omit<VectorIndexRetrieverOptions, "index">,
  ): VectorIndexRetriever {
    return new VectorIndexRetriever({ index: this, ...options });
  }

  asQueryEngine(options?: {
    retriever?: BaseRetriever;
    responseSynthesizer?: BaseSynthesizer;
    preFilters?: MetadataFilters;
    nodePostprocessors?: BaseNodePostprocessor[];
  }): BaseQueryEngine & RetrieverQueryEngine {
    const { retriever, responseSynthesizer } = options ?? {};
    return new RetrieverQueryEngine(
      retriever ?? this.asRetriever(),
      responseSynthesizer,
      options?.preFilters,
      options?.nodePostprocessors,
    );
  }

  protected async insertNodesToStore(
    vectorStore: VectorStore,
    nodes: BaseNode[],
  ): Promise<void> {
    const newIds = await vectorStore.add(nodes);

    // NOTE: if the vector store doesn't store text,
    // we need to add the nodes to the index struct and document store
    // NOTE: if the vector store keeps text,
    // we only need to add image and index nodes
    for (let i = 0; i < nodes.length; ++i) {
      const type = nodes[i].getType();
      if (
        !vectorStore.storesText ||
        type === ObjectType.INDEX ||
        type === ObjectType.IMAGE
      ) {
        const nodeWithoutEmbedding = nodes[i].clone();
        nodeWithoutEmbedding.embedding = undefined;
        this.indexStruct.addNode(nodeWithoutEmbedding, newIds[i]);
        await this.docStore.addDocuments([nodeWithoutEmbedding], true);
      }
    }
  }

  async insertNodes(
    nodes: BaseNode[],
    options?: { logProgress?: boolean },
  ): Promise<void> {
    if (!nodes || nodes.length === 0) {
      return;
    }
    const { imageNodes, textNodes } = splitNodesByType(nodes);
    if (imageNodes.length > 0) {
      if (!this.imageVectorStore) {
        throw new Error("Cannot insert image nodes without image vector store");
      }
      const imageNodesWithEmbedding = await this.getImageNodeEmbeddingResults(
        imageNodes,
        options,
      );
      await this.insertNodesToStore(
        this.imageVectorStore,
        imageNodesWithEmbedding,
      );
    }
    const embeddingResults = await this.getNodeEmbeddingResults(
      textNodes,
      options,
    );
    await this.insertNodesToStore(this.vectorStore, embeddingResults);
    await this.indexStore.addIndexStruct(this.indexStruct);
  }

  async deleteRefDoc(
    refDocId: string,
    deleteFromDocStore: boolean = true,
  ): Promise<void> {
    await this.deleteRefDocFromStore(this.vectorStore, refDocId);
    if (this.imageVectorStore) {
      await this.deleteRefDocFromStore(this.imageVectorStore, refDocId);
    }

    if (deleteFromDocStore) {
      await this.docStore.deleteDocument(refDocId, false);
    }
  }

  protected async deleteRefDocFromStore(
    vectorStore: VectorStore,
    refDocId: string,
  ): Promise<void> {
    vectorStore.delete(refDocId);

    if (!vectorStore.storesText) {
      const refDocInfo = await this.docStore.getRefDocInfo(refDocId);

      if (refDocInfo) {
        for (const nodeId of refDocInfo.nodeIds) {
          this.indexStruct.delete(nodeId);
          vectorStore.delete(nodeId);
        }
      }
      await this.indexStore.addIndexStruct(this.indexStruct);
    }
  }

  /**
   * Calculates the embeddings for the given image nodes.
   *
   * @param nodes - An array of ImageNode objects representing the nodes for which embeddings are to be calculated.
   * @param {Object} [options] - An optional object containing additional parameters.
   *   @param {boolean} [options.logProgress] - A boolean indicating whether to log progress to the console (useful for debugging).
   */
  async getImageNodeEmbeddingResults(
    nodes: ImageNode[],
    options?: { logProgress?: boolean },
  ): Promise<ImageNode[]> {
    if (!this.imageEmbedModel) {
      return [];
    }

    const nodesWithEmbeddings: ImageNode[] = [];

    for (let i = 0; i < nodes.length; ++i) {
      const node = nodes[i];
      if (options?.logProgress) {
        console.log(`Getting embedding for node ${i + 1}/${nodes.length}`);
      }
      node.embedding = await this.imageEmbedModel.getImageEmbedding(node.image);
      nodesWithEmbeddings.push(node);
    }

    return nodesWithEmbeddings;
  }
}

/**
 * VectorIndexRetriever retrieves nodes from a VectorIndex.
 */

export type VectorIndexRetrieverOptions = {
  index: VectorStoreIndex;
  similarityTopK?: number;
  imageSimilarityTopK?: number;
};

export class VectorIndexRetriever implements BaseRetriever {
  index: VectorStoreIndex;
  similarityTopK: number;
  imageSimilarityTopK: number;

  serviceContext?: ServiceContext;

  constructor({
    index,
    similarityTopK,
    imageSimilarityTopK,
  }: VectorIndexRetrieverOptions) {
    this.index = index;
    this.serviceContext = this.index.serviceContext;
    this.similarityTopK = similarityTopK ?? DEFAULT_SIMILARITY_TOP_K;
    this.imageSimilarityTopK = imageSimilarityTopK ?? DEFAULT_SIMILARITY_TOP_K;
  }

  async retrieve({
    query,
    parentEvent,
    preFilters,
  }: RetrieveParams): Promise<NodeWithScore[]> {
    let nodesWithScores = await this.textRetrieve(
      query,
      preFilters as MetadataFilters,
    );
    nodesWithScores = nodesWithScores.concat(
      await this.textToImageRetrieve(query, preFilters as MetadataFilters),
    );
    this.sendEvent(query, nodesWithScores, parentEvent);
    return nodesWithScores;
  }

  protected async textRetrieve(
    query: string,
    preFilters?: MetadataFilters,
  ): Promise<NodeWithScore[]> {
    const options = {};
    const q = await this.buildVectorStoreQuery(
      this.index.embedModel,
      query,
      this.similarityTopK,
      preFilters,
    );
    const result = await this.index.vectorStore.query(q, options);
    return this.buildNodeListFromQueryResult(result);
  }

  private async textToImageRetrieve(
    query: string,
    preFilters?: MetadataFilters,
  ) {
    if (!this.index.imageEmbedModel || !this.index.imageVectorStore) {
      // no-op if image embedding and vector store are not set
      return [];
    }
    const q = await this.buildVectorStoreQuery(
      this.index.imageEmbedModel,
      query,
      this.imageSimilarityTopK,
      preFilters,
    );
    const result = await this.index.imageVectorStore.query(q, preFilters);
    return this.buildNodeListFromQueryResult(result);
  }

  protected sendEvent(
    query: string,
    nodesWithScores: NodeWithScore<Metadata>[],
    parentEvent: Event | undefined,
  ) {
<<<<<<< HEAD
    const callbackManager = callbackManagerFromSettingsOrContext(
      this.serviceContext,
    );

    if (callbackManager.onRetrieve) {
      callbackManager.onRetrieve({
        query,
        nodes: nodesWithScores,
        event: globalsHelper.createEvent({
          parentEvent,
          type: "retrieve",
        }),
      });
    }
=======
    getCurrentCallbackManager().onRetrieve({
      query,
      nodes: nodesWithScores,
      event: globalsHelper.createEvent({
        parentEvent,
        type: "retrieve",
      }),
    });
>>>>>>> 7a23cc6c
  }

  protected async buildVectorStoreQuery(
    embedModel: BaseEmbedding,
    query: string,
    similarityTopK: number,
    preFilters?: MetadataFilters,
  ): Promise<VectorStoreQuery> {
    const queryEmbedding = await embedModel.getQueryEmbedding(query);

    return {
      queryEmbedding: queryEmbedding,
      mode: VectorStoreQueryMode.DEFAULT,
      similarityTopK: similarityTopK,
      filters: preFilters ?? undefined,
    };
  }

  protected buildNodeListFromQueryResult(result: VectorStoreQueryResult) {
    const nodesWithScores: NodeWithScore[] = [];
    for (let i = 0; i < result.ids.length; i++) {
      const nodeFromResult = result.nodes?.[i];
      if (!this.index.indexStruct.nodesDict[result.ids[i]] && nodeFromResult) {
        this.index.indexStruct.nodesDict[result.ids[i]] = nodeFromResult;
      }

      const node = this.index.indexStruct.nodesDict[result.ids[i]];
      // XXX: Hack, if it's an image node, we reconstruct the image from the URL
      // Alternative: Store image in doc store and retrieve it here
      if (node instanceof ImageNode) {
        node.image = node.getUrl();
      }

      nodesWithScores.push({
        node: node,
        score: result.similarities[i],
      });
    }

    return nodesWithScores;
  }
}<|MERGE_RESOLUTION|>--- conflicted
+++ resolved
@@ -13,20 +13,14 @@
 } from "../../Node.js";
 import type { BaseRetriever, RetrieveParams } from "../../Retriever.js";
 import type { ServiceContext } from "../../ServiceContext.js";
-<<<<<<< HEAD
 import {
-  callbackManagerFromSettingsOrContext,
   embedModelFromSettingsOrContext,
   nodeParserFromSettingsOrContext,
 } from "../../Settings.js";
-import type { Event } from "../../callbacks/CallbackManager.js";
-=======
-import { serviceContextFromDefaults } from "../../ServiceContext.js";
 import {
   getCurrentCallbackManager,
   type Event,
 } from "../../callbacks/CallbackManager.js";
->>>>>>> 7a23cc6c
 import { DEFAULT_SIMILARITY_TOP_K } from "../../constants.js";
 import type {
   BaseEmbedding,
@@ -492,22 +486,6 @@
     nodesWithScores: NodeWithScore<Metadata>[],
     parentEvent: Event | undefined,
   ) {
-<<<<<<< HEAD
-    const callbackManager = callbackManagerFromSettingsOrContext(
-      this.serviceContext,
-    );
-
-    if (callbackManager.onRetrieve) {
-      callbackManager.onRetrieve({
-        query,
-        nodes: nodesWithScores,
-        event: globalsHelper.createEvent({
-          parentEvent,
-          type: "retrieve",
-        }),
-      });
-    }
-=======
     getCurrentCallbackManager().onRetrieve({
       query,
       nodes: nodesWithScores,
@@ -516,7 +494,6 @@
         type: "retrieve",
       }),
     });
->>>>>>> 7a23cc6c
   }
 
   protected async buildVectorStoreQuery(
