--- conflicted
+++ resolved
@@ -68,193 +68,10 @@
         "default": "./dist/cjs/index.js"
       }
     },
-<<<<<<< HEAD
-    "./agent": {
-      "import": {
-        "types": "./dist/type/agent/index.d.ts",
-        "default": "./dist/agent/index.js"
-      },
-      "require": {
-        "types": "./dist/type/agent/index.d.ts",
-        "default": "./dist/cjs/agent/index.js"
-      }
-    },
-    "./cloud": {
-      "import": {
-        "types": "./dist/type/cloud/index.d.ts",
-        "default": "./dist/cloud/index.js"
-      },
-      "require": {
-        "types": "./dist/type/cloud/index.d.ts",
-        "default": "./dist/cjs/cloud/index.js"
-      }
-    },
-    "./embeddings": {
-      "import": {
-        "types": "./dist/type/embeddings/index.d.ts",
-        "default": "./dist/embeddings/index.js"
-      },
-      "require": {
-        "types": "./dist/type/embeddings/index.d.ts",
-        "default": "./dist/cjs/embeddings/index.js"
-      }
-    },
-    "./engines": {
-      "import": {
-        "types": "./dist/type/engines/index.d.ts",
-        "default": "./dist/engines/index.js"
-      },
-      "require": {
-        "types": "./dist/type/engines/index.d.ts",
-        "default": "./dist/cjs/engines/index.js"
-      }
-    },
-    "./evaluation": {
-      "import": {
-        "types": "./dist/type/evaluation/index.d.ts",
-        "default": "./dist/evaluation/index.js"
-      },
-      "require": {
-        "types": "./dist/type/evaluation/index.d.ts",
-        "default": "./dist/cjs/evaluation/index.js"
-      }
-    },
-    "./extractors": {
-      "import": {
-        "types": "./dist/type/extractors/index.d.ts",
-        "default": "./dist/extractors/index.js"
-      },
-      "require": {
-        "types": "./dist/type/extractors/index.d.ts",
-        "default": "./dist/cjs/extractors/index.js"
-      }
-    },
-    "./indices": {
-      "import": {
-        "types": "./dist/type/indices/index.d.ts",
-        "default": "./dist/indices/index.js"
-      },
-      "require": {
-        "types": "./dist/type/indices/index.d.ts",
-        "default": "./dist/cjs/indices/index.js"
-      }
-    },
-    "./ingestion": {
-      "import": {
-        "types": "./dist/type/ingestion/index.d.ts",
-        "default": "./dist/ingestion/index.js"
-      },
-      "require": {
-        "types": "./dist/type/ingestion/index.d.ts",
-        "default": "./dist/cjs/ingestion/index.js"
-      }
-    },
-    "./llm": {
-      "import": {
-        "types": "./dist/type/llm/index.d.ts",
-        "default": "./dist/llm/index.js"
-      },
-      "require": {
-        "types": "./dist/type/llm/index.d.ts",
-        "default": "./dist/cjs/llm/index.js"
-      }
-    },
-    "./nodeParsers": {
-      "import": {
-        "types": "./dist/type/nodeParsers/index.d.ts",
-        "default": "./dist/nodeParsers/index.js"
-      },
-      "require": {
-        "types": "./dist/type/nodeParsers/index.d.ts",
-        "default": "./dist/cjs/nodeParsers/index.js"
-      }
-    },
-    "./objects": {
-      "import": {
-        "types": "./dist/type/objects/index.d.ts",
-        "default": "./dist/objects/index.js"
-      },
-      "require": {
-        "types": "./dist/type/objects/index.d.ts",
-        "default": "./dist/cjs/objects/index.js"
-      }
-    },
-    "./postprocessors": {
-      "import": {
-        "types": "./dist/type/postprocessors/index.d.ts",
-        "default": "./dist/postprocessors/index.js"
-      },
-      "require": {
-        "types": "./dist/type/postprocessors/index.d.ts",
-        "default": "./dist/cjs/postprocessors/index.js"
-      }
-    },
-    "./prompts": {
-      "import": {
-        "types": "./dist/type/prompts/index.d.ts",
-        "default": "./dist/prompts/index.js"
-      },
-      "require": {
-        "types": "./dist/type/prompts/index.d.ts",
-        "default": "./dist/cjs/prompts/index.js"
-      }
-    },
-    "./readers": {
-      "import": {
-        "types": "./dist/type/readers/index.d.ts",
-        "default": "./dist/readers/index.js"
-      },
-      "require": {
-        "types": "./dist/type/readers/index.d.ts",
-        "default": "./dist/cjs/readers/index.js"
-      }
-    },
-    "./selectors": {
-      "import": {
-        "types": "./dist/type/selectors/index.d.ts",
-        "default": "./dist/selectors/index.js"
-      },
-      "require": {
-        "types": "./dist/type/selectors/index.d.ts",
-        "default": "./dist/cjs/selectors/index.js"
-      }
-    },
-    "./storage": {
-      "import": {
-        "types": "./dist/type/storage/index.d.ts",
-        "default": "./dist/storage/index.js"
-      },
-      "require": {
-        "types": "./dist/type/storage/index.d.ts",
-        "default": "./dist/cjs/storage/index.js"
-      }
-    },
-    "./synthesizers": {
-      "import": {
-        "types": "./dist/type/synthesizers/index.d.ts",
-        "default": "./dist/synthesizers/index.js"
-      },
-      "require": {
-        "types": "./dist/type/synthesizers/index.d.ts",
-        "default": "./dist/cjs/synthesizers/index.js"
-      }
-    },
-    "./tools": {
-      "import": {
-        "types": "./dist/type/tools/index.d.ts",
-        "default": "./dist/tools/index.js"
-      },
-      "require": {
-        "types": "./dist/type/tools/index.d.ts",
-        "default": "./dist/cjs/tools/index.js"
-      }
-    },
     "./internal/*": {
       "import": "./dist/not-allow.js",
       "require": "./dist/cjs/not-allow.js"
     },
-=======
->>>>>>> 8b28092c
     "./*": {
       "import": {
         "types": "./dist/type/*.d.ts",
