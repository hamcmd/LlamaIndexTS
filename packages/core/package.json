--- conflicted
+++ resolved
@@ -49,12 +49,7 @@
     "md-utils-ts": "^2.0.0",
     "mongodb": "^6.7.0",
     "notion-md-crawler": "^1.0.0",
-<<<<<<< HEAD
     "openai": "^4.48.1",
-    "p-limit": "^5.0.0",
-=======
-    "openai": "^4.46.0",
->>>>>>> c375cd5c
     "papaparse": "^5.4.1",
     "pathe": "^1.1.2",
     "pdf2json": "3.1.3",
