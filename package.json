--- conflicted
+++ resolved
@@ -13,12 +13,8 @@
     "type-check": "tsc -b --diagnostics",
     "release": "pnpm run build:release && changeset publish",
     "new-llamaindex": "pnpm run build:release && changeset version --ignore create-llama",
-<<<<<<< HEAD
-    "new-create-llama": "pnpm run build:release && changeset version --ignore llamaindex",
+    "new-create-llama": "pnpm run build:release && changeset version --ignore llamaindex --ignore @llamaindex/core-test",
     "new-experimental": "pnpm run build:release && changeset version --ignore create-llama",
-=======
-    "new-create-llama": "pnpm run build:release && changeset version --ignore llamaindex --ignore @llamaindex/core-test",
->>>>>>> de194d1c
     "new-snapshots": "pnpm run build:release && changeset version --snapshot"
   },
   "devDependencies": {
